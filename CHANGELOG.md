# Change Log

All notable changes to this project will be documented in this file.
This project adheres to [Semantic Versioning](https://semver.org/).

## [Unreleased] - ReleaseDate
### Added
<<<<<<< HEAD
- Added `TimeSpec::from_duration` and `TimeSpec::from_timespec`
  (#[1465](https://github.com/nix-rust/nix/pull/1465))
=======

- Added `IPV6_V6ONLY` sockopt.
  (#[1470](https://github.com/nix-rust/nix/pull/1470))
>>>>>>> 7033d470

### Changed

- `FdSet::{contains, highest, fds}` no longer require a mutable reference.
  (#[1464](https://github.com/nix-rust/nix/pull/1464))

### Fixed

- Added more errno definitions for better backwards compatibility with
  Nix 0.21.0.
  (#[1467](https://github.com/nix-rust/nix/pull/1467))

### Removed

## [0.22.0] - 9 July 2021
### Added
- Added `if_nameindex` (#[1445](https://github.com/nix-rust/nix/pull/1445))
- Added `nmount` for FreeBSD.
  (#[1453](https://github.com/nix-rust/nix/pull/1453))
- Added `IpFreebind` socket option (sockopt) on Linux, Fuchsia and Android.
  (#[1456](https://github.com/nix-rust/nix/pull/1456))
- Added `TcpUserTimeout` socket option (sockopt) on Linux and Fuchsia.
  (#[1457](https://github.com/nix-rust/nix/pull/1457))
- Added `renameat2` for Linux
  (#[1458](https://github.com/nix-rust/nix/pull/1458))
- Added `RxqOvfl` support on Linux, Fuchsia and Android.
  (#[1455](https://github.com/nix-rust/nix/pull/1455))

### Changed
- `ptsname_r` now returns a lossily-converted string in the event of bad UTF,
  just like `ptsname`.
  ([#1446](https://github.com/nix-rust/nix/pull/1446))
- Nix's error type is now a simple wrapper around the platform's Errno.  This
  means it is now `Into<std::io::Error>`.  It's also `Clone`, `Copy`, `Eq`, and
  has a small fixed size.  It also requires less typing.  For example, the old
  enum variant `nix::Error::Sys(nix::errno::Errno::EINVAL)` is now simply
  `nix::Error::EINVAL`.
  ([#1446](https://github.com/nix-rust/nix/pull/1446))

### Fixed
### Removed

## [0.21.0] - 31 May 2021
### Added
- Added `getresuid` and `getresgid`
  (#[1430](https://github.com/nix-rust/nix/pull/1430))
- Added TIMESTAMPNS support for linux
  (#[1402](https://github.com/nix-rust/nix/pull/1402))
- Added `sendfile64` (#[1439](https://github.com/nix-rust/nix/pull/1439))
- Added `MS_LAZYTIME` to `MsFlags`
  (#[1437](https://github.com/nix-rust/nix/pull/1437))

### Changed
- Made `forkpty` unsafe, like `fork`
  (#[1390](https://github.com/nix-rust/nix/pull/1390))
- Made `Uid`, `Gid` and `Pid` methods `from_raw` and `as_raw` a `const fn`
  (#[1429](https://github.com/nix-rust/nix/pull/1429))
- Made `Uid::is_root` a `const fn`
  (#[1429](https://github.com/nix-rust/nix/pull/1429))
- `AioCb` is now always pinned.  Once a `libc::aiocb` gets sent to the kernel,
  its address in memory must not change.  Nix now enforces that by using
  `std::pin`.  Most users won't need to change anything, except when using
  `aio_suspend`.  See that method's documentation for the new usage.
  (#[1440](https://github.com/nix-rust/nix/pull/1440))
- `LioCb` is now constructed using a distinct `LioCbBuilder` struct.  This
  avoids a soundness issue with the old `LioCb`.  Usage is similar but
  construction now uses the builder pattern.  See the documentation for
  details.
  (#[1440](https://github.com/nix-rust/nix/pull/1440))
- Minimum supported Rust version is now 1.41.0.
  ([#1440](https://github.com/nix-rust/nix/pull/1440))
- Errno aliases are now associated consts on `Errno`, instead of consts in the
  `errno` module.
  (#[1452](https://github.com/nix-rust/nix/pull/1452))

### Fixed
- Allow `sockaddr_ll` size, as reported by the Linux kernel, to be smaller then it's definition
  (#[1395](https://github.com/nix-rust/nix/pull/1395))
- Fix spurious errors using `sendmmsg` with multiple cmsgs
  (#[1414](https://github.com/nix-rust/nix/pull/1414))
- Added `Errno::EOPNOTSUPP` to FreeBSD, where it was missing.
  (#[1452](https://github.com/nix-rust/nix/pull/1452))

### Removed

- Removed `sys::socket::accept4` from Android arm because libc removed it in
  version 0.2.87.
  ([#1399](https://github.com/nix-rust/nix/pull/1399))
- `AioCb::from_boxed_slice` and `AioCb::from_boxed_mut_slice` have been
  removed.  They were useful with earlier versions of Rust, but should no
  longer be needed now that async/await are available.  `AioCb`s now work
  exclusively with borrowed buffers, not owned ones.
  (#[1440](https://github.com/nix-rust/nix/pull/1440))
- Removed some Errno values from platforms where they aren't actually defined.
  (#[1452](https://github.com/nix-rust/nix/pull/1452))

## [0.20.0] - 20 February 2021
### Added

- Added a `passwd` field to `Group` (#[1338](https://github.com/nix-rust/nix/pull/1338))
- Added `mremap` (#[1306](https://github.com/nix-rust/nix/pull/1306))
- Added `personality` (#[1331](https://github.com/nix-rust/nix/pull/1331))
- Added limited Fuchsia support (#[1285](https://github.com/nix-rust/nix/pull/1285))
- Added `getpeereid` (#[1342](https://github.com/nix-rust/nix/pull/1342))
- Implemented `IntoIterator` for `Dir`
  (#[1333](https://github.com/nix-rust/nix/pull/1333)).

### Changed

- Minimum supported Rust version is now 1.40.0.
  ([#1356](https://github.com/nix-rust/nix/pull/1356))
- i686-apple-darwin has been demoted to Tier 2 support, because it's deprecated
  by Xcode.
  (#[1350](https://github.com/nix-rust/nix/pull/1350))
- Fixed calling `recvfrom` on an `AddrFamily::Packet` socket
  (#[1344](https://github.com/nix-rust/nix/pull/1344))

### Fixed
- `TimerFd` now closes the underlying fd on drop.
  ([#1381](https://github.com/nix-rust/nix/pull/1381))
- Define `*_MAGIC` filesystem constants on Linux s390x
  (#[1372](https://github.com/nix-rust/nix/pull/1372))
- mqueue, sysinfo, timespec, statfs, test_ptrace_syscall() on x32
  (#[1366](https://github.com/nix-rust/nix/pull/1366))

### Removed

- `Dir`, `SignalFd`, and `PtyMaster` are no longer `Clone`.
  (#[1382](https://github.com/nix-rust/nix/pull/1382))
- Removed `SockLevel`, which hasn't been used for a few years
  (#[1362](https://github.com/nix-rust/nix/pull/1362))
- Removed both `Copy` and `Clone` from `TimerFd`.
  ([#1381](https://github.com/nix-rust/nix/pull/1381))

## [0.19.1] - 28 November 2020
### Fixed
- Fixed bugs in `recvmmsg`.
  (#[1341](https://github.com/nix-rust/nix/pull/1341))

## [0.19.0] - 6 October 2020
### Added
- Added Netlink protocol families to the `SockProtocol` enum
  (#[1289](https://github.com/nix-rust/nix/pull/1289))
- Added `clock_gettime`, `clock_settime`, `clock_getres`,
  `clock_getcpuclockid` functions and `ClockId` struct.
  (#[1281](https://github.com/nix-rust/nix/pull/1281))
- Added wrapper functions for `PTRACE_SYSEMU` and `PTRACE_SYSEMU_SINGLESTEP`.
  (#[1300](https://github.com/nix-rust/nix/pull/1300))
- Add support for Vsock on Android rather than just Linux.
  (#[1301](https://github.com/nix-rust/nix/pull/1301))
- Added `TCP_KEEPCNT` and `TCP_KEEPINTVL` TCP keepalive options.
  (#[1283](https://github.com/nix-rust/nix/pull/1283))
### Changed
- Expose `SeekData` and `SeekHole` on all Linux targets
  (#[1284](https://github.com/nix-rust/nix/pull/1284))
- Changed unistd::{execv,execve,execvp,execvpe,fexecve,execveat} to take both `&[&CStr]` and `&[CString]` as its list argument(s).
  (#[1278](https://github.com/nix-rust/nix/pull/1278))
- Made `unistd::fork` an unsafe funtion, bringing it in line with [libstd's decision](https://github.com/rust-lang/rust/pull/58059).
  (#[1293](https://github.com/nix-rust/nix/pull/1293))
### Fixed
### Removed

## [0.18.0] - 26 July 2020
### Added
- Added `fchown(2)` wrapper.
  (#[1257](https://github.com/nix-rust/nix/pull/1257))
- Added support on linux systems for `MAP_HUGE_`_`SIZE`_ family of flags.
  (#[1211](https://github.com/nix-rust/nix/pull/1211))
- Added support for `F_OFD_*` `fcntl` commands on Linux and Android.
  (#[1195](https://github.com/nix-rust/nix/pull/1195))
- Added `env::clearenv()`: calls `libc::clearenv` on platforms
  where it's available, and clears the environment of all variables
  via `std::env::vars` and `std::env::remove_var` on others.
  (#[1185](https://github.com/nix-rust/nix/pull/1185))
- `FsType` inner value made public.
  (#[1187](https://github.com/nix-rust/nix/pull/1187))
- Added `unistd::setfsuid` and `unistd::setfsgid` to set the user or group
  identity for filesystem checks per-thread.
  (#[1163](https://github.com/nix-rust/nix/pull/1163))
- Derived `Ord`, `PartialOrd` for `unistd::Pid` (#[1189](https://github.com/nix-rust/nix/pull/1189))
- Added `select::FdSet::fds` method to iterate over file descriptors in a set.
  ([#1207](https://github.com/nix-rust/nix/pull/1207))
- Added support for UDP generic segmentation offload (GSO) and generic
  receive offload (GRO) ([#1209](https://github.com/nix-rust/nix/pull/1209))
- Added support for `sendmmsg` and `recvmmsg` calls
  (#[1208](https://github.com/nix-rust/nix/pull/1208))
- Added support for `SCM_CREDS` messages (`UnixCredentials`) on FreeBSD/DragonFly
  (#[1216](https://github.com/nix-rust/nix/pull/1216))
- Added `BindToDevice` socket option (sockopt) on Linux
  (#[1233](https://github.com/nix-rust/nix/pull/1233))
- Added `EventFilter` bitflags for `EV_DISPATCH` and `EV_RECEIPT` on OpenBSD.
  (#[1252](https://github.com/nix-rust/nix/pull/1252))
- Added support for `Ipv4PacketInfo` and `Ipv6PacketInfo` to `ControlMessage`.
  (#[1222](https://github.com/nix-rust/nix/pull/1222))
- `CpuSet` and `UnixCredentials` now implement `Default`.
  (#[1244](https://github.com/nix-rust/nix/pull/1244))
- Added `unistd::ttyname`
  (#[1259](https://github.com/nix-rust/nix/pull/1259))
- Added support for `Ipv4PacketInfo` and `Ipv6PacketInfo` to `ControlMessage` for iOS and Android.
  (#[1265](https://github.com/nix-rust/nix/pull/1265))
- Added support for `TimerFd`.
  (#[1261](https://github.com/nix-rust/nix/pull/1261))

### Changed
- Changed `fallocate` return type from `c_int` to `()` (#[1201](https://github.com/nix-rust/nix/pull/1201))
- Enabled `sys::ptrace::setregs` and `sys::ptrace::getregs` on x86_64-unknown-linux-musl target
  (#[1198](https://github.com/nix-rust/nix/pull/1198))
- On Linux, `ptrace::write` is now an `unsafe` function. Caveat programmer.
  (#[1245](https://github.com/nix-rust/nix/pull/1245))
- `execv`, `execve`, `execvp` and `execveat` in `::nix::unistd` and `reboot` in
  `::nix::sys::reboot` now return `Result<Infallible>` instead of `Result<Void>` (#[1239](https://github.com/nix-rust/nix/pull/1239))
- `sys::socket::sockaddr_storage_to_addr` is no longer `unsafe`.  So is
  `offset_of!`.
- `sys::socket::sockaddr_storage_to_addr`, `offset_of!`, and `Errno::clear` are
  no longer `unsafe`.
- `SockAddr::as_ffi_pair`,`sys::socket::sockaddr_storage_to_addr`, `offset_of!`,
  and `Errno::clear` are no longer `unsafe`.
  (#[1244](https://github.com/nix-rust/nix/pull/1244))
- Several `Inotify` methods now take `self` by value instead of by reference
  (#[1244](https://github.com/nix-rust/nix/pull/1244))
- `nix::poll::ppoll`: `timeout` parameter is now optional, None is equivalent for infinite timeout.

### Fixed

- Fixed `getsockopt`.  The old code produced UB which triggers a panic with
  Rust 1.44.0.
  (#[1214](https://github.com/nix-rust/nix/pull/1214))

- Fixed a bug in nix::unistd that would result in an infinite loop
  when a group or user lookup required a buffer larger than
  16KB. (#[1198](https://github.com/nix-rust/nix/pull/1198))
- Fixed unaligned casting of `cmsg_data` to `af_alg_iv` (#[1206](https://github.com/nix-rust/nix/pull/1206))
- Fixed `readlink`/`readlinkat` when reading symlinks longer than `PATH_MAX` (#[1231](https://github.com/nix-rust/nix/pull/1231))
- `PollFd`, `EpollEvent`, `IpMembershipRequest`, `Ipv6MembershipRequest`,
  `TimeVal`, and `IoVec` are now `repr(transparent)`.  This is required for
  correctness's sake across all architectures and compilers, though now bugs
  have been reported so far.
  (#[1243](https://github.com/nix-rust/nix/pull/1243))
- Fixed unaligned pointer read in `Inotify::read_events`.
  (#[1244](https://github.com/nix-rust/nix/pull/1244))

### Removed

- Removed `sys::socket::addr::from_libc_sockaddr` from the public API.
  (#[1215](https://github.com/nix-rust/nix/pull/1215))
- Removed `sys::termios::{get_libc_termios, get_libc_termios_mut, update_wrapper`
  from the public API. These were previously hidden in the docs but still usable
  by downstream.
  (#[1235](https://github.com/nix-rust/nix/pull/1235))

- Nix no longer implements `NixPath` for `Option<P> where P: NixPath`.  Most
  Nix functions that accept `NixPath` arguments can't do anything useful with
  `None`.  The exceptions (`mount` and `quotactl_sync`) already take explicitly
  optional arguments.
  (#[1242](https://github.com/nix-rust/nix/pull/1242))

- Removed `unistd::daemon` and `unistd::pipe2` on OSX and ios
  (#[1255](https://github.com/nix-rust/nix/pull/1255))

- Removed `sys::event::FilterFlag::NOTE_EXIT_REPARENTED` and
  `sys::event::FilterFlag::NOTE_REAP` on OSX and ios.
  (#[1255](https://github.com/nix-rust/nix/pull/1255))

- Removed `sys::ptrace::ptrace` on Android and Linux.
  (#[1255](https://github.com/nix-rust/nix/pull/1255))

- Dropped support for powerpc64-unknown-linux-gnu
  (#[1266](https://github.com/nix-rust/nix/pull/1268))

## [0.17.0] - 3 February 2020
### Added
- Add `CLK_TCK` to `SysconfVar`
  (#[1177](https://github.com/nix-rust/nix/pull/1177))
### Changed
### Fixed
### Removed
- Removed deprecated Error::description from error types
  (#[1175](https://github.com/nix-rust/nix/pull/1175))

## [0.16.1] - 23 December 2019
### Added
### Changed
### Fixed

- Fixed the build for OpenBSD
  (#[1168](https://github.com/nix-rust/nix/pull/1168))

### Removed

## [0.16.0] - 1 December 2019
### Added
- Added `ptrace::seize()`: similar to `attach()` on Linux
  but with better-defined semantics.
  (#[1154](https://github.com/nix-rust/nix/pull/1154))

- Added `Signal::as_str()`: returns signal name as `&'static str`
  (#[1138](https://github.com/nix-rust/nix/pull/1138))

- Added `posix_fallocate`.
  ([#1105](https://github.com/nix-rust/nix/pull/1105))

- Implemented `Default` for `FdSet`
  ([#1107](https://github.com/nix-rust/nix/pull/1107))

- Added `NixPath::is_empty`.
  ([#1107](https://github.com/nix-rust/nix/pull/1107))

- Added `mkfifoat`
  ([#1133](https://github.com/nix-rust/nix/pull/1133))

- Added `User::from_uid`, `User::from_name`, `User::from_gid` and
  `Group::from_name`,
  ([#1139](https://github.com/nix-rust/nix/pull/1139))

- Added `linkat`
  ([#1101](https://github.com/nix-rust/nix/pull/1101))

- Added `sched_getaffinity`.
  ([#1148](https://github.com/nix-rust/nix/pull/1148))

- Added optional `Signal` argument to `ptrace::{detach, syscall}` for signal
  injection. ([#1083](https://github.com/nix-rust/nix/pull/1083))

### Changed
- `sys::termios::BaudRate` now implements `TryFrom<speed_t>` instead of
  `From<speed_t>`.  The old `From` implementation would panic on failure.
  ([#1159](https://github.com/nix-rust/nix/pull/1159))

- `sys::socket::ControlMessage::ScmCredentials` and
  `sys::socket::ControlMessageOwned::ScmCredentials` now wrap `UnixCredentials`
  rather than `libc::ucred`.
  ([#1160](https://github.com/nix-rust/nix/pull/1160))

- `sys::socket::recvmsg` now takes a plain `Vec` instead of a `CmsgBuffer`
  implementor.  If you were already using `cmsg_space!`, then you needn't worry.
  ([#1156](https://github.com/nix-rust/nix/pull/1156))

- `sys::socket::recvfrom` now returns
  `Result<(usize, Option<SockAddr>)>` instead of `Result<(usize, SockAddr)>`.
  ([#1145](https://github.com/nix-rust/nix/pull/1145))

- `Signal::from_c_int` has been replaced by `Signal::try_from`
  ([#1113](https://github.com/nix-rust/nix/pull/1113))

- Changed `readlink` and `readlinkat` to return `OsString`
  ([#1109](https://github.com/nix-rust/nix/pull/1109))

  ```rust
  # use nix::fcntl::{readlink, readlinkat};
  // the buffer argument of `readlink` and `readlinkat` has been removed,
  // and the return value is now an owned type (`OsString`).
  // Existing code can be updated by removing the buffer argument
  // and removing any clone or similar operation on the output

  // old code `readlink(&path, &mut buf)` can be replaced with the following
  let _: OsString = readlink(&path);

  // old code `readlinkat(dirfd, &path, &mut buf)` can be replaced with the following
  let _: OsString = readlinkat(dirfd, &path);
  ```

- Minimum supported Rust version is now 1.36.0.
  ([#1108](https://github.com/nix-rust/nix/pull/1108))

- `Ipv4Addr::octets`, `Ipv4Addr::to_std`, `Error::as_errno`,
  `ForkResult::is_child`, `ForkResult::is_parent`, `Gid::as_raw`,
  `Uid::is_root`, `Uid::as_raw`, `Pid::as_raw`, and `PollFd::revents` now take
  `self` by value.
  ([#1107](https://github.com/nix-rust/nix/pull/1107))

- Type `&CString` for parameters of `exec(v|ve|vp|vpe|veat)` are changed to `&CStr`.
  ([#1121](https://github.com/nix-rust/nix/pull/1121))

### Fixed
- Fix length of abstract socket addresses
  ([#1120](https://github.com/nix-rust/nix/pull/1120))

- Fix initialization of msghdr in recvmsg/sendmsg when built with musl
  ([#1136](https://github.com/nix-rust/nix/pull/1136))

### Removed
- Remove the deprecated `CmsgSpace`.
  ([#1156](https://github.com/nix-rust/nix/pull/1156))

## [0.15.0] - 10 August 2019
### Added
- Added `MSG_WAITALL` to `MsgFlags` in `sys::socket`.
  ([#1079](https://github.com/nix-rust/nix/pull/1079))
- Implemented `Clone`, `Copy`, `Debug`, `Eq`, `Hash`, and `PartialEq` for most
  types that support them. ([#1035](https://github.com/nix-rust/nix/pull/1035))
- Added `copy_file_range` wrapper
  ([#1069](https://github.com/nix-rust/nix/pull/1069))
- Add `mkdirat`.
  ([#1084](https://github.com/nix-rust/nix/pull/1084))
- Add `posix_fadvise`.
  ([#1089](https://github.com/nix-rust/nix/pull/1089))
- Added `AF_VSOCK` to `AddressFamily`.
  ([#1091](https://github.com/nix-rust/nix/pull/1091))
- Add `unlinkat`
  ([#1058](https://github.com/nix-rust/nix/pull/1058))
- Add `renameat`.
  ([#1097](https://github.com/nix-rust/nix/pull/1097))

### Changed
- Support for `ifaddrs` now present when building for Android.
  ([#1077](https://github.com/nix-rust/nix/pull/1077))
- Minimum supported Rust version is now 1.31.0
  ([#1035](https://github.com/nix-rust/nix/pull/1035))
  ([#1095](https://github.com/nix-rust/nix/pull/1095))
- Now functions `statfs()` and `fstatfs()` return result with `Statfs` wrapper
  ([#928](https://github.com/nix-rust/nix/pull/928))

### Fixed
- Enabled `sched_yield` for all nix hosts.
  ([#1090](https://github.com/nix-rust/nix/pull/1090))

### Removed

## [0.14.1] - 2019-06-06
### Added
- Macros exported by `nix` may now be imported via `use` on the Rust 2018
  edition without importing helper macros on Linux targets.
  ([#1066](https://github.com/nix-rust/nix/pull/1066))

  For example, in Rust 2018, the `ioctl_read_bad!` macro can now be imported
  without importing the `convert_ioctl_res!` macro.

  ```rust
  use nix::ioctl_read_bad;

  ioctl_read_bad!(tcgets, libc::TCGETS, libc::termios);
  ```

### Changed
- Changed some public types from reexports of libc types like `uint32_t` to the
  native equivalents like `u32.`
  ([#1072](https://github.com/nix-rust/nix/pull/1072/commits))

### Fixed
- Fix the build on Android and Linux/mips with recent versions of libc.
  ([#1072](https://github.com/nix-rust/nix/pull/1072/commits))

### Removed

## [0.14.0] - 2019-05-21
### Added
- Add IP_RECVIF & IP_RECVDSTADDR. Enable IP_PKTINFO and IP6_PKTINFO on netbsd/openbsd.
  ([#1002](https://github.com/nix-rust/nix/pull/1002))
- Added `inotify_init1`, `inotify_add_watch` and `inotify_rm_watch` wrappers for
  Android and Linux. ([#1016](https://github.com/nix-rust/nix/pull/1016))
- Add `ALG_SET_IV`, `ALG_SET_OP` and `ALG_SET_AEAD_ASSOCLEN` control messages and `AF_ALG`
  socket types on Linux and Android ([#1031](https://github.com/nix-rust/nix/pull/1031))
- Add killpg
  ([#1034](https://github.com/nix-rust/nix/pull/1034))
- Added ENOTSUP errno support for Linux and Android.
  ([#969](https://github.com/nix-rust/nix/pull/969))
- Add several errno constants from OpenBSD 6.2
  ([#1036](https://github.com/nix-rust/nix/pull/1036))
- Added `from_std` and `to_std` methods for `sys::socket::IpAddr`
  ([#1043](https://github.com/nix-rust/nix/pull/1043))
- Added `nix::unistd:seteuid` and `nix::unistd::setegid` for those platforms that do
  not support `setresuid` nor `setresgid` respectively.
  ([#1044](https://github.com/nix-rust/nix/pull/1044))
- Added a `access` wrapper
  ([#1045](https://github.com/nix-rust/nix/pull/1045))
- Add `forkpty`
  ([#1042](https://github.com/nix-rust/nix/pull/1042))
- Add `sched_yield`
  ([#1050](https://github.com/nix-rust/nix/pull/1050))

### Changed
- `PollFd` event flags renamed to `PollFlags` ([#1024](https://github.com/nix-rust/nix/pull/1024/))
- `recvmsg` now returns an Iterator over `ControlMessageOwned` objects rather
  than `ControlMessage` objects.  This is sadly not backwards-compatible.  Fix
  code like this:
  ```rust
  if let ControlMessage::ScmRights(&fds) = cmsg {
  ```

  By replacing it with code like this:
  ```rust
  if let ControlMessageOwned::ScmRights(fds) = cmsg {
  ```
  ([#1020](https://github.com/nix-rust/nix/pull/1020))
- Replaced `CmsgSpace` with the `cmsg_space` macro.
  ([#1020](https://github.com/nix-rust/nix/pull/1020))

### Fixed
- Fixed multiple bugs when using `sendmsg` and `recvmsg` with ancillary control messages
  ([#1020](https://github.com/nix-rust/nix/pull/1020))
- Macros exported by `nix` may now be imported via `use` on the Rust 2018
  edition without importing helper macros for BSD targets.
  ([#1041](https://github.com/nix-rust/nix/pull/1041))

  For example, in Rust 2018, the `ioctl_read_bad!` macro can now be imported
  without importing the `convert_ioctl_res!` macro.

  ```rust
  use nix::ioctl_read_bad;

  ioctl_read_bad!(tcgets, libc::TCGETS, libc::termios);
  ```

### Removed
- `Daemon`, `NOTE_REAP`, and `NOTE_EXIT_REPARENTED` are now deprecated on OSX
  and iOS.
  ([#1033](https://github.com/nix-rust/nix/pull/1033))
- `PTRACE_GETREGS`, `PTRACE_SETREGS`, `PTRACE_GETFPREGS`, and
  `PTRACE_SETFPREGS` have been removed from some platforms where they never
  should've been defined in the first place.
  ([#1055](https://github.com/nix-rust/nix/pull/1055))

## [0.13.0] - 2019-01-15
### Added
- Added PKTINFO(V4) & V6PKTINFO cmsg support - Android/FreeBSD/iOS/Linux/MacOS.
  ([#990](https://github.com/nix-rust/nix/pull/990))
- Added support of CString type in `setsockopt`.
  ([#972](https://github.com/nix-rust/nix/pull/972))
- Added option `TCP_CONGESTION` in `setsockopt`.
  ([#972](https://github.com/nix-rust/nix/pull/972))
- Added `symlinkat` wrapper.
  ([#997](https://github.com/nix-rust/nix/pull/997))
- Added `ptrace::{getregs, setregs}`.
  ([#1010](https://github.com/nix-rust/nix/pull/1010))
- Added `nix::sys::signal::signal`.
  ([#817](https://github.com/nix-rust/nix/pull/817))
- Added an `mprotect` wrapper.
  ([#991](https://github.com/nix-rust/nix/pull/991))

### Changed
### Fixed
- `lutimes` never worked on OpenBSD as it is not implemented on OpenBSD. It has
  been removed. ([#1000](https://github.com/nix-rust/nix/pull/1000))
- `fexecve` never worked on NetBSD or on OpenBSD as it is not implemented on
  either OS. It has been removed. ([#1000](https://github.com/nix-rust/nix/pull/1000))

### Removed

## [0.12.0] 2018-11-28

### Added
- Added `FromStr` and `Display` impls for `nix::sys::Signal`
  ([#884](https://github.com/nix-rust/nix/pull/884))
- Added a `sync` wrapper.
  ([#961](https://github.com/nix-rust/nix/pull/961))
- Added a `sysinfo` wrapper.
  ([#922](https://github.com/nix-rust/nix/pull/922))
- Support the `SO_PEERCRED` socket option and the `UnixCredentials` type on all Linux and Android targets.
  ([#921](https://github.com/nix-rust/nix/pull/921))
- Added support for `SCM_CREDENTIALS`, allowing to send process credentials over Unix sockets.
  ([#923](https://github.com/nix-rust/nix/pull/923))
- Added a `dir` module for reading directories (wraps `fdopendir`, `readdir`, and `rewinddir`).
  ([#916](https://github.com/nix-rust/nix/pull/916))
- Added `kmod` module that allows loading and unloading kernel modules on Linux.
  ([#930](https://github.com/nix-rust/nix/pull/930))
- Added `futimens` and `utimesat` wrappers ([#944](https://github.com/nix-rust/nix/pull/944)),
  an `lutimes` wrapper ([#967](https://github.com/nix-rust/nix/pull/967)),
  and a `utimes` wrapper ([#946](https://github.com/nix-rust/nix/pull/946)).
- Added `AF_UNSPEC` wrapper to `AddressFamily` ([#948](https://github.com/nix-rust/nix/pull/948))
- Added the `mode_t` public alias within `sys::stat`.
  ([#954](https://github.com/nix-rust/nix/pull/954))
- Added a `truncate` wrapper.
  ([#956](https://github.com/nix-rust/nix/pull/956))
- Added a `fchownat` wrapper.
  ([#955](https://github.com/nix-rust/nix/pull/955))
- Added support for `ptrace` on BSD operating systems ([#949](https://github.com/nix-rust/nix/pull/949))
- Added `ptrace` functions for reads and writes to tracee memory and ptrace kill
  ([#949](https://github.com/nix-rust/nix/pull/949)) ([#958](https://github.com/nix-rust/nix/pull/958))
- Added a `acct` wrapper module for enabling and disabling process accounting
  ([#952](https://github.com/nix-rust/nix/pull/952))
- Added the `time_t` and `suseconds_t` public aliases within `sys::time`.
  ([#968](https://github.com/nix-rust/nix/pull/968))
- Added `unistd::execvpe` for Haiku, Linux and OpenBSD
  ([#975](https://github.com/nix-rust/nix/pull/975))
- Added `Error::as_errno`.
  ([#977](https://github.com/nix-rust/nix/pull/977))

### Changed
- Increased required Rust version to 1.24.1
  ([#900](https://github.com/nix-rust/nix/pull/900))
  ([#966](https://github.com/nix-rust/nix/pull/966))

### Fixed
- Made `preadv` take immutable slice of IoVec.
  ([#914](https://github.com/nix-rust/nix/pull/914))
- Fixed passing multiple file descriptors over Unix Sockets.
  ([#918](https://github.com/nix-rust/nix/pull/918))

### Removed

## [0.11.0] 2018-06-01

### Added
- Added `sendfile` on FreeBSD and Darwin.
  ([#901](https://github.com/nix-rust/nix/pull/901))
- Added `pselect`
  ([#894](https://github.com/nix-rust/nix/pull/894))
- Exposed `preadv` and `pwritev` on the BSDs.
  ([#883](https://github.com/nix-rust/nix/pull/883))
- Added `mlockall` and `munlockall`
  ([#876](https://github.com/nix-rust/nix/pull/876))
- Added `SO_MARK` on Linux.
  ([#873](https://github.com/nix-rust/nix/pull/873))
- Added safe support for nearly any buffer type in the `sys::aio` module.
  ([#872](https://github.com/nix-rust/nix/pull/872))
- Added `sys::aio::LioCb` as a wrapper for `libc::lio_listio`.
  ([#872](https://github.com/nix-rust/nix/pull/872))
- Added `unistd::getsid`
  ([#850](https://github.com/nix-rust/nix/pull/850))
- Added `alarm`. ([#830](https://github.com/nix-rust/nix/pull/830))
- Added interface flags `IFF_NO_PI, IFF_TUN, IFF_TAP` on linux-like systems.
  ([#853](https://github.com/nix-rust/nix/pull/853))
- Added `statvfs` module to all MacOS and Linux architectures.
  ([#832](https://github.com/nix-rust/nix/pull/832))
- Added `EVFILT_EMPTY`, `EVFILT_PROCDESC`, and `EVFILT_SENDFILE` on FreeBSD.
  ([#825](https://github.com/nix-rust/nix/pull/825))
- Exposed `termios::cfmakesane` on FreeBSD.
  ([#825](https://github.com/nix-rust/nix/pull/825))
- Exposed `MSG_CMSG_CLOEXEC` on *BSD.
  ([#825](https://github.com/nix-rust/nix/pull/825))
- Added `fchmod`, `fchmodat`.
  ([#857](https://github.com/nix-rust/nix/pull/857))
- Added `request_code_write_int!` on FreeBSD/DragonFlyBSD
  ([#833](https://github.com/nix-rust/nix/pull/833))

### Changed
- `Display` and `Debug` for `SysControlAddr` now includes all fields.
  ([#837](https://github.com/nix-rust/nix/pull/837))
- `ioctl!` has been replaced with a family of `ioctl_*!` macros.
  ([#833](https://github.com/nix-rust/nix/pull/833))
- `io!`, `ior!`, `iow!`, and `iorw!` has been renamed to `request_code_none!`, `request_code_read!`,
  `request_code_write!`, and `request_code_readwrite!` respectively. These have also now been exposed
  in the documentation.
  ([#833](https://github.com/nix-rust/nix/pull/833))
- Enabled more `ptrace::Request` definitions for uncommon Linux platforms
  ([#892](https://github.com/nix-rust/nix/pull/892))
- Emulation of `FD_CLOEXEC` and `O_NONBLOCK` was removed from `socket()`, `accept4()`, and
  `socketpair()`.
  ([#907](https://github.com/nix-rust/nix/pull/907))

### Fixed
- Fixed possible panics when using `SigAction::flags` on Linux
  ([#869](https://github.com/nix-rust/nix/pull/869))
- Properly exposed 460800 and 921600 baud rates on NetBSD
  ([#837](https://github.com/nix-rust/nix/pull/837))
- Fixed `ioctl_write_int!` on FreeBSD/DragonFlyBSD
  ([#833](https://github.com/nix-rust/nix/pull/833))
- `ioctl_write_int!` now properly supports passing a `c_ulong` as the parameter on Linux non-musl targets
  ([#833](https://github.com/nix-rust/nix/pull/833))

### Removed
- Removed explicit support for the `bytes` crate from the `sys::aio` module.
  See `sys::aio::AioCb::from_boxed_slice` examples for alternatives.
  ([#872](https://github.com/nix-rust/nix/pull/872))
- Removed `sys::aio::lio_listio`.  Use `sys::aio::LioCb::listio` instead.
  ([#872](https://github.com/nix-rust/nix/pull/872))
- Removed emulated `accept4()` from macos, ios, and netbsd targets
  ([#907](https://github.com/nix-rust/nix/pull/907))
- Removed `IFF_NOTRAILERS` on OpenBSD, as it has been removed in OpenBSD 6.3
  ([#893](https://github.com/nix-rust/nix/pull/893))

## [0.10.0] 2018-01-26

### Added
- Added specialized wrapper: `sys::ptrace::step`
  ([#852](https://github.com/nix-rust/nix/pull/852))
- Added `AioCb::from_ptr` and `AioCb::from_mut_ptr`
  ([#820](https://github.com/nix-rust/nix/pull/820))
- Added specialized wrappers: `sys::ptrace::{traceme, syscall, cont, attach}`. Using the matching routines
  with `sys::ptrace::ptrace` is now deprecated.
- Added `nix::poll` module for all platforms
  ([#672](https://github.com/nix-rust/nix/pull/672))
- Added `nix::ppoll` function for FreeBSD and DragonFly
  ([#672](https://github.com/nix-rust/nix/pull/672))
- Added protocol families in `AddressFamily` enum.
  ([#647](https://github.com/nix-rust/nix/pull/647))
- Added the `pid()` method to `WaitStatus` for extracting the PID.
  ([#722](https://github.com/nix-rust/nix/pull/722))
- Added `nix::unistd:fexecve`.
  ([#727](https://github.com/nix-rust/nix/pull/727))
- Expose `uname()` on all platforms.
  ([#739](https://github.com/nix-rust/nix/pull/739))
- Expose `signalfd` module on Android as well.
  ([#739](https://github.com/nix-rust/nix/pull/739))
- Added `nix::sys::ptrace::detach`.
  ([#749](https://github.com/nix-rust/nix/pull/749))
- Added timestamp socket control message variant:
  `nix::sys::socket::ControlMessage::ScmTimestamp`
  ([#663](https://github.com/nix-rust/nix/pull/663))
- Added socket option variant that enables the timestamp socket
  control message: `nix::sys::socket::sockopt::ReceiveTimestamp`
  ([#663](https://github.com/nix-rust/nix/pull/663))
- Added more accessor methods for `AioCb`
  ([#773](https://github.com/nix-rust/nix/pull/773))
- Add `nix::sys::fallocate`
  ([#768](https:://github.com/nix-rust/nix/pull/768))
- Added `nix::unistd::mkfifo`.
  ([#602](https://github.com/nix-rust/nix/pull/774))
- Added `ptrace::Options::PTRACE_O_EXITKILL` on Linux and Android.
  ([#771](https://github.com/nix-rust/nix/pull/771))
- Added `nix::sys::uio::{process_vm_readv, process_vm_writev}` on Linux
  ([#568](https://github.com/nix-rust/nix/pull/568))
- Added `nix::unistd::{getgroups, setgroups, getgrouplist, initgroups}`. ([#733](https://github.com/nix-rust/nix/pull/733))
- Added `nix::sys::socket::UnixAddr::as_abstract` on Linux and Android.
  ([#785](https://github.com/nix-rust/nix/pull/785))
- Added `nix::unistd::execveat` on Linux and Android.
  ([#800](https://github.com/nix-rust/nix/pull/800))
- Added the `from_raw()` method to `WaitStatus` for converting raw status values
  to `WaitStatus` independent of syscalls.
  ([#741](https://github.com/nix-rust/nix/pull/741))
- Added more standard trait implementations for various types.
  ([#814](https://github.com/nix-rust/nix/pull/814))
- Added `sigprocmask` to the signal module.
  ([#826](https://github.com/nix-rust/nix/pull/826))
- Added `nix::sys::socket::LinkAddr` on Linux and all bsdlike system.
  ([#813](https://github.com/nix-rust/nix/pull/813))
- Add socket options for `IP_TRANSPARENT` / `BIND_ANY`.
  ([#835](https://github.com/nix-rust/nix/pull/835))

### Changed
- Exposed the `mqueue` module for all supported operating systems.
  ([#834](https://github.com/nix-rust/nix/pull/834))
- Use native `pipe2` on all BSD targets.  Users should notice no difference.
  ([#777](https://github.com/nix-rust/nix/pull/777))
- Renamed existing `ptrace` wrappers to encourage namespacing ([#692](https://github.com/nix-rust/nix/pull/692))
- Marked `sys::ptrace::ptrace` as `unsafe`.
- Changed function signature of `socket()` and `socketpair()`. The `protocol` argument
  has changed type from `c_int` to `SockProtocol`.
  It accepts a `None` value for default protocol that was specified with zero using `c_int`.
  ([#647](https://github.com/nix-rust/nix/pull/647))
- Made `select` easier to use, adding the ability to automatically calculate the `nfds` parameter using the new
  `FdSet::highest` ([#701](https://github.com/nix-rust/nix/pull/701))
- Exposed `unistd::setresuid` and `unistd::setresgid` on FreeBSD and OpenBSD
  ([#721](https://github.com/nix-rust/nix/pull/721))
- Refactored the `statvfs` module removing extraneous API functions and the
  `statvfs::vfs` module. Additionally  `(f)statvfs()` now return the struct
  directly. And the returned `Statvfs` struct now exposes its data through
  accessor methods. ([#729](https://github.com/nix-rust/nix/pull/729))
- The `addr` argument to `madvise` and `msync` is now `*mut` to better match the
  libc API. ([#731](https://github.com/nix-rust/nix/pull/731))
- `shm_open` and `shm_unlink` are no longer exposed on Android targets, where
  they are not officially supported. ([#731](https://github.com/nix-rust/nix/pull/731))
- `MapFlags`, `MmapAdvise`, and `MsFlags` expose some more variants and only
  officially-supported variants are provided for each target.
  ([#731](https://github.com/nix-rust/nix/pull/731))
- Marked `pty::ptsname` function as `unsafe`
  ([#744](https://github.com/nix-rust/nix/pull/744))
- Moved constants ptrace request, event and options to enums and updated ptrace functions and argument types accordingly.
  ([#749](https://github.com/nix-rust/nix/pull/749))
- `AioCb::Drop` will now panic if the `AioCb` is still in-progress ([#715](https://github.com/nix-rust/nix/pull/715))
- Restricted `nix::sys::socket::UnixAddr::new_abstract` to Linux and Android only.
  ([#785](https://github.com/nix-rust/nix/pull/785))
- The `ucred` struct has been removed in favor of a `UserCredentials` struct that
  contains only getters for its fields.
  ([#814](https://github.com/nix-rust/nix/pull/814))
- Both `ip_mreq` and `ipv6_mreq` have been replaced with `IpMembershipRequest` and
  `Ipv6MembershipRequest`.
  ([#814](https://github.com/nix-rust/nix/pull/814))
- Removed return type from `pause`.
  ([#829](https://github.com/nix-rust/nix/pull/829))
- Changed the termios APIs to allow for using a `u32` instead of the `BaudRate`
  enum on BSD platforms to support arbitrary baud rates. See the module docs for
  `nix::sys::termios` for more details.
  ([#843](https://github.com/nix-rust/nix/pull/843))

### Fixed
- Fix compilation and tests for OpenBSD targets
  ([#688](https://github.com/nix-rust/nix/pull/688))
- Fixed error handling in `AioCb::fsync`, `AioCb::read`, and `AioCb::write`.
  It is no longer an error to drop an `AioCb` that failed to enqueue in the OS.
  ([#715](https://github.com/nix-rust/nix/pull/715))
- Fix potential memory corruption on non-Linux platforms when using
  `sendmsg`/`recvmsg`, caused by mismatched `msghdr` definition.
  ([#648](https://github.com/nix-rust/nix/pull/648))

### Removed
- `AioCb::from_boxed_slice` has been removed.  It was never actually safe.  Use
  `from_bytes` or `from_bytes_mut` instead.
  ([#820](https://github.com/nix-rust/nix/pull/820))
- The syscall module has been removed. This only exposed enough functionality for
  `memfd_create()` and `pivot_root()`, which are still exposed as separate functions.
  ([#747](https://github.com/nix-rust/nix/pull/747))
- The `Errno` variants are no longer reexported from the `errno` module. `Errno` itself is no longer reexported from the
  crate root and instead must be accessed using the `errno` module. ([#696](https://github.com/nix-rust/nix/pull/696))
- Removed `MS_VERBOSE`, `MS_NOSEC`, and `MS_BORN` from `MsFlags`. These
  are internal kernel flags and should never have been exposed.
  ([#814](https://github.com/nix-rust/nix/pull/814))


## [0.9.0] 2017-07-23

### Added
- Added `sysconf`, `pathconf`, and `fpathconf`
  ([#630](https://github.com/nix-rust/nix/pull/630)
- Added `sys::signal::SigAction::{ flags, mask, handler}`
  ([#611](https://github.com/nix-rust/nix/pull/609)
- Added `nix::sys::pthread::pthread_self`
  ([#591](https://github.com/nix-rust/nix/pull/591)
- Added `AioCb::from_boxed_slice`
  ([#582](https://github.com/nix-rust/nix/pull/582)
- Added `nix::unistd::{openat, fstatat, readlink, readlinkat}`
  ([#551](https://github.com/nix-rust/nix/pull/551))
- Added `nix::pty::{grantpt, posix_openpt, ptsname/ptsname_r, unlockpt}`
  ([#556](https://github.com/nix-rust/nix/pull/556)
- Added `nix::ptr::openpty`
  ([#456](https://github.com/nix-rust/nix/pull/456))
- Added `nix::ptrace::{ptrace_get_data, ptrace_getsiginfo, ptrace_setsiginfo
  and nix::Error::UnsupportedOperation}`
  ([#614](https://github.com/nix-rust/nix/pull/614))
- Added `cfmakeraw`, `cfsetspeed`, and `tcgetsid`. ([#527](https://github.com/nix-rust/nix/pull/527))
- Added "bad none", "bad write_ptr", "bad write_int", and "bad readwrite" variants to the `ioctl!`
  macro. ([#670](https://github.com/nix-rust/nix/pull/670))
- On Linux and Android, added support for receiving `PTRACE_O_TRACESYSGOOD`
  events from `wait` and `waitpid` using `WaitStatus::PtraceSyscall`
  ([#566](https://github.com/nix-rust/nix/pull/566)).

### Changed
- The `ioctl!` macro and its variants now allow the generated functions to have
  doccomments. ([#661](https://github.com/nix-rust/nix/pull/661))
- Changed `ioctl!(write ...)` into `ioctl!(write_ptr ...)` and `ioctl!(write_int ..)` variants
  to more clearly separate those use cases. ([#670](https://github.com/nix-rust/nix/pull/670))
- Marked `sys::mman::{ mmap, munmap, madvise, munlock, msync }` as unsafe.
  ([#559](https://github.com/nix-rust/nix/pull/559))
- Minimum supported Rust version is now 1.13.
- Removed `revents` argument from `PollFd::new()` as it's an output argument and
  will be overwritten regardless of value.
  ([#542](https://github.com/nix-rust/nix/pull/542))
- Changed type signature of `sys::select::FdSet::contains` to make `self`
  immutable ([#564](https://github.com/nix-rust/nix/pull/564))
- Introduced wrapper types for `gid_t`, `pid_t`, and `uid_t` as `Gid`, `Pid`, and `Uid`
  respectively. Various functions have been changed to use these new types as
  arguments. ([#629](https://github.com/nix-rust/nix/pull/629))
- Fixed compilation on all Android and iOS targets ([#527](https://github.com/nix-rust/nix/pull/527))
  and promoted them to Tier 2 support.
- `nix::sys::statfs::{statfs,fstatfs}` uses statfs definition from `libc::statfs` instead of own linux specific type `nix::sys::Statfs`.
  Also file system type constants like `nix::sys::statfs::ADFS_SUPER_MAGIC` were removed in favor of the libc equivalent.
  ([#561](https://github.com/nix-rust/nix/pull/561))
- Revised the termios API including additional tests and documentation and exposed it on iOS. ([#527](https://github.com/nix-rust/nix/pull/527))
- `eventfd`, `signalfd`, and `pwritev`/`preadv` functionality is now included by default for all
  supported platforms. ([#681](https://github.com/nix-rust/nix/pull/561))
- The `ioctl!` macro's plain variants has been replaced with "bad read" to be consistent with
  other variants. The generated functions also have more strict types for their arguments. The
  "*_buf" variants also now calculate total array size and take slice references for improved type
  safety. The documentation has also been dramatically improved.
  ([#670](https://github.com/nix-rust/nix/pull/670))

### Removed
- Removed `io::Error` from `nix::Error` and the conversion from `nix::Error` to `Errno`
  ([#614](https://github.com/nix-rust/nix/pull/614))
- All feature flags have been removed in favor of conditional compilation on supported platforms.
  `execvpe` is no longer supported, but this was already broken and will be added back in the next
  release. ([#681](https://github.com/nix-rust/nix/pull/561))
- Removed `ioc_*` functions and many helper constants and macros within the `ioctl` module. These
  should always have been private and only the `ioctl!` should be used in public code.
  ([#670](https://github.com/nix-rust/nix/pull/670))

### Fixed
- Fixed multiple issues compiling under different archetectures and OSes.
  Now compiles on Linux/MIPS ([#538](https://github.com/nix-rust/nix/pull/538)),
  `Linux/PPC` ([#553](https://github.com/nix-rust/nix/pull/553)),
  `MacOS/x86_64,i686` ([#553](https://github.com/nix-rust/nix/pull/553)),
  `NetBSD/x64_64` ([#538](https://github.com/nix-rust/nix/pull/538)),
  `FreeBSD/x86_64,i686` ([#536](https://github.com/nix-rust/nix/pull/536)), and
  `Android` ([#631](https://github.com/nix-rust/nix/pull/631)).
- `bind` and `errno_location` now work correctly on `Android`
  ([#631](https://github.com/nix-rust/nix/pull/631))
- Added `nix::ptrace` on all Linux-kernel-based platforms
  [#624](https://github.com/nix-rust/nix/pull/624). Previously it was
  only available on x86, x86-64, and ARM, and also not on Android.
- Fixed `sys::socket::sendmsg` with zero entry `cmsgs` parameter.
  ([#623](https://github.com/nix-rust/nix/pull/623))
- Multiple constants related to the termios API have now been properly defined for
  all supported platforms. ([#527](https://github.com/nix-rust/nix/pull/527))
- `ioctl!` macro now supports working with non-int datatypes and properly supports all platforms.
  ([#670](https://github.com/nix-rust/nix/pull/670))

## [0.8.1] 2017-04-16

### Fixed
- Fixed build on FreeBSD. (Cherry-picked
  [a859ee3c](https://github.com/nix-rust/nix/commit/a859ee3c9396dfdb118fcc2c8ecc697e2d303467))

## [0.8.0] 2017-03-02

### Added
- Added `::nix::sys::termios::BaudRate` enum to provide portable baudrate
  values. ([#518](https://github.com/nix-rust/nix/pull/518))
- Added a new `WaitStatus::PtraceEvent` to support ptrace events on Linux
  and Android ([#438](https://github.com/nix-rust/nix/pull/438))
- Added support for POSIX AIO
  ([#483](https://github.com/nix-rust/nix/pull/483))
  ([#506](https://github.com/nix-rust/nix/pull/506))
- Added support for XNU system control sockets
  ([#478](https://github.com/nix-rust/nix/pull/478))
- Added support for `ioctl` calls on BSD platforms
  ([#478](https://github.com/nix-rust/nix/pull/478))
- Added struct `TimeSpec`
  ([#475](https://github.com/nix-rust/nix/pull/475))
  ([#483](https://github.com/nix-rust/nix/pull/483))
- Added complete definitions for all kqueue-related constants on all supported
  OSes
  ([#415](https://github.com/nix-rust/nix/pull/415))
- Added function `epoll_create1` and bitflags `EpollCreateFlags` in
  `::nix::sys::epoll` in order to support `::libc::epoll_create1`.
  ([#410](https://github.com/nix-rust/nix/pull/410))
- Added `setresuid` and `setresgid` for Linux in `::nix::unistd`
  ([#448](https://github.com/nix-rust/nix/pull/448))
- Added `getpgid` in `::nix::unistd`
  ([#433](https://github.com/nix-rust/nix/pull/433))
- Added `tcgetpgrp` and `tcsetpgrp` in `::nix::unistd`
  ([#451](https://github.com/nix-rust/nix/pull/451))
- Added `CLONE_NEWCGROUP` in `::nix::sched`
  ([#457](https://github.com/nix-rust/nix/pull/457))
- Added `getpgrp` in `::nix::unistd`
  ([#491](https://github.com/nix-rust/nix/pull/491))
- Added `fchdir` in `::nix::unistd`
  ([#497](https://github.com/nix-rust/nix/pull/497))
- Added `major` and `minor` in `::nix::sys::stat` for decomposing `dev_t`
  ([#508](https://github.com/nix-rust/nix/pull/508))
- Fixed the style of many bitflags and use `libc` in more places.
  ([#503](https://github.com/nix-rust/nix/pull/503))
- Added `ppoll` in `::nix::poll`
  ([#520](https://github.com/nix-rust/nix/pull/520))
- Added support for getting and setting pipe size with fcntl(2) on Linux
  ([#540](https://github.com/nix-rust/nix/pull/540))

### Changed
- `::nix::sys::termios::{cfgetispeed, cfsetispeed, cfgetospeed, cfsetospeed}`
  switched  to use `BaudRate` enum from `speed_t`.
  ([#518](https://github.com/nix-rust/nix/pull/518))
- `epoll_ctl` now could accept None as argument `event`
  when op is `EpollOp::EpollCtlDel`.
  ([#480](https://github.com/nix-rust/nix/pull/480))
- Removed the `bad` keyword from the `ioctl!` macro
  ([#478](https://github.com/nix-rust/nix/pull/478))
- Changed `TimeVal` into an opaque Newtype
  ([#475](https://github.com/nix-rust/nix/pull/475))
- `kill`'s signature, defined in `::nix::sys::signal`, changed, so that the
  signal parameter has type `T: Into<Option<Signal>>`. `None` as an argument
  for that parameter will result in a 0 passed to libc's `kill`, while a
  `Some`-argument will result in the previous behavior for the contained
  `Signal`.
  ([#445](https://github.com/nix-rust/nix/pull/445))
- The minimum supported version of rustc is now 1.7.0.
  ([#444](https://github.com/nix-rust/nix/pull/444))
- Changed `KEvent` to an opaque structure that may only be modified by its
  constructor and the `ev_set` method.
  ([#415](https://github.com/nix-rust/nix/pull/415))
  ([#442](https://github.com/nix-rust/nix/pull/442))
  ([#463](https://github.com/nix-rust/nix/pull/463))
- `pipe2` now calls `libc::pipe2` where available. Previously it was emulated
  using `pipe`, which meant that setting `O_CLOEXEC` was not atomic.
  ([#427](https://github.com/nix-rust/nix/pull/427))
- Renamed `EpollEventKind` to `EpollFlags` in `::nix::sys::epoll` in order for
  it to conform with our conventions.
  ([#410](https://github.com/nix-rust/nix/pull/410))
- `EpollEvent` in `::nix::sys::epoll` is now an opaque proxy for
  `::libc::epoll_event`. The formerly public field `events` is now be read-only
  accessible with the new method `events()` of `EpollEvent`. Instances of
  `EpollEvent` can be constructed using the new method `new()` of EpollEvent.
  ([#410](https://github.com/nix-rust/nix/pull/410))
- `SigFlags` in `::nix::sys::signal` has be renamed to `SigmaskHow` and its type
  has changed from `bitflags` to `enum` in order to conform to our conventions.
  ([#460](https://github.com/nix-rust/nix/pull/460))
- `sethostname` now takes a `&str` instead of a `&[u8]` as this provides an API
  that makes more sense in normal, correct usage of the API.
- `gethostname` previously did not expose the actual length of the hostname
  written from the underlying system call at all.  This has been updated to
  return a `&CStr` within the provided buffer that is always properly
  NUL-terminated (this is not guaranteed by the call with all platforms/libc
  implementations).
- Exposed all fcntl(2) operations at the module level, so they can be
  imported direclty instead of via `FcntlArg` enum.
  ([#541](https://github.com/nix-rust/nix/pull/541))

### Fixed
- Fixed multiple issues with Unix domain sockets on non-Linux OSes
  ([#474](https://github.com/nix-rust/nix/pull/415))
- Fixed using kqueue with `EVFILT_USER` on FreeBSD
  ([#415](https://github.com/nix-rust/nix/pull/415))
- Fixed the build on FreeBSD, and fixed the getsockopt, sendmsg, and recvmsg
  functions on that same OS.
  ([#397](https://github.com/nix-rust/nix/pull/397))
- Fixed an off-by-one bug in `UnixAddr::new_abstract` in `::nix::sys::socket`.
  ([#429](https://github.com/nix-rust/nix/pull/429))
- Fixed clone passing a potentially unaligned stack.
  ([#490](https://github.com/nix-rust/nix/pull/490))
- Fixed mkdev not creating a `dev_t` the same way as libc.
  ([#508](https://github.com/nix-rust/nix/pull/508))

## [0.7.0] 2016-09-09

### Added
- Added `lseek` and `lseek64` in `::nix::unistd`
  ([#377](https://github.com/nix-rust/nix/pull/377))
- Added `mkdir` and `getcwd` in `::nix::unistd`
  ([#416](https://github.com/nix-rust/nix/pull/416))
- Added accessors `sigmask_mut` and `sigmask` to `UContext` in
  `::nix::ucontext`.
  ([#370](https://github.com/nix-rust/nix/pull/370))
- Added `WUNTRACED` to `WaitPidFlag` in `::nix::sys::wait` for non-_linux_
  targets.
  ([#379](https://github.com/nix-rust/nix/pull/379))
- Added new module `::nix::sys::reboot` with enumeration `RebootMode` and
  functions `reboot` and `set_cad_enabled`. Currently for _linux_ only.
  ([#386](https://github.com/nix-rust/nix/pull/386))
- `FdSet` in `::nix::sys::select` now also implements `Clone`.
  ([#405](https://github.com/nix-rust/nix/pull/405))
- Added `F_FULLFSYNC` to `FcntlArg` in `::nix::fcntl` for _apple_ targets.
  ([#407](https://github.com/nix-rust/nix/pull/407))
- Added `CpuSet::unset` in `::nix::sched`.
  ([#402](https://github.com/nix-rust/nix/pull/402))
- Added constructor method `new()` to `PollFd` in `::nix::poll`, in order to
  allow creation of objects, after removing public access to members.
  ([#399](https://github.com/nix-rust/nix/pull/399))
- Added method `revents()` to `PollFd` in `::nix::poll`, in order to provide
  read access to formerly public member `revents`.
  ([#399](https://github.com/nix-rust/nix/pull/399))
- Added `MSG_CMSG_CLOEXEC` to `MsgFlags` in `::nix::sys::socket` for _linux_ only.
  ([#422](https://github.com/nix-rust/nix/pull/422))

### Changed
- Replaced the reexported integer constants for signals by the enumeration
  `Signal` in `::nix::sys::signal`.
  ([#362](https://github.com/nix-rust/nix/pull/362))
- Renamed `EventFdFlag` to `EfdFlags` in `::nix::sys::eventfd`.
  ([#383](https://github.com/nix-rust/nix/pull/383))
- Changed the result types of `CpuSet::is_set` and `CpuSet::set` in
  `::nix::sched` to `Result<bool>` and `Result<()>`, respectively. They now
  return `EINVAL`, if an invalid argument for the `field` parameter is passed.
  ([#402](https://github.com/nix-rust/nix/pull/402))
- `MqAttr` in `::nix::mqueue` is now an opaque proxy for `::libc::mq_attr`,
  which has the same structure as the old `MqAttr`. The field `mq_flags` of
  `::libc::mq_attr` is readable using the new method `flags()` of `MqAttr`.
  `MqAttr` also no longer implements `Debug`.
  ([#392](https://github.com/nix-rust/nix/pull/392))
- The parameter `msq_prio` of `mq_receive` with type `u32` in `::nix::mqueue`
  was replaced by a parameter named `msg_prio` with type `&mut u32`, so that
  the message priority can be obtained by the caller.
  ([#392](https://github.com/nix-rust/nix/pull/392))
- The type alias `MQd` in `::nix::queue` was replaced by the type alias
  `libc::mqd_t`, both of which are aliases for the same type.
  ([#392](https://github.com/nix-rust/nix/pull/392))

### Removed
- Type alias `SigNum` from `::nix::sys::signal`.
  ([#362](https://github.com/nix-rust/nix/pull/362))
- Type alias `CpuMask` from `::nix::shed`.
  ([#402](https://github.com/nix-rust/nix/pull/402))
- Removed public fields from `PollFd` in `::nix::poll`. (See also added method
  `revents()`.
  ([#399](https://github.com/nix-rust/nix/pull/399))

### Fixed
- Fixed the build problem for NetBSD (Note, that we currently do not support
  it, so it might already be broken again).
  ([#389](https://github.com/nix-rust/nix/pull/389))
- Fixed the build on FreeBSD, and fixed the getsockopt, sendmsg, and recvmsg
  functions on that same OS.
  ([#397](https://github.com/nix-rust/nix/pull/397))

## [0.6.0] 2016-06-10

### Added
- Added `gettid` in `::nix::unistd` for _linux_ and _android_.
  ([#293](https://github.com/nix-rust/nix/pull/293))
- Some _mips_ support in `::nix::sched` and `::nix::sys::syscall`.
  ([#301](https://github.com/nix-rust/nix/pull/301))
- Added `SIGNALFD_SIGINFO_SIZE` in `::nix::sys::signalfd`.
  ([#309](https://github.com/nix-rust/nix/pull/309))
- Added new module `::nix::ucontext` with struct `UContext`. Currently for
  _linux_ only.
  ([#311](https://github.com/nix-rust/nix/pull/311))
- Added `EPOLLEXCLUSIVE` to `EpollEventKind` in `::nix::sys::epoll`.
  ([#330](https://github.com/nix-rust/nix/pull/330))
- Added `pause` to `::nix::unistd`.
  ([#336](https://github.com/nix-rust/nix/pull/336))
- Added `sleep` to `::nix::unistd`.
  ([#351](https://github.com/nix-rust/nix/pull/351))
- Added `S_IFDIR`, `S_IFLNK`, `S_IFMT` to `SFlag` in `::nix::sys::stat`.
  ([#359](https://github.com/nix-rust/nix/pull/359))
- Added `clear` and `extend` functions to `SigSet`'s implementation in
  `::nix::sys::signal`.
  ([#347](https://github.com/nix-rust/nix/pull/347))
- `sockaddr_storage_to_addr` in `::nix::sys::socket` now supports `sockaddr_nl`
  on _linux_ and _android_.
  ([#366](https://github.com/nix-rust/nix/pull/366))
- Added support for `SO_ORIGINAL_DST` in `::nix::sys::socket` on _linux_.
  ([#367](https://github.com/nix-rust/nix/pull/367))
- Added `SIGINFO` in `::nix::sys::signal` for the _macos_ target as well as
  `SIGPWR` and `SIGSTKFLT` in `::nix::sys::signal` for non-_macos_ targets.
  ([#361](https://github.com/nix-rust/nix/pull/361))

### Changed
- Changed the structure `IoVec` in `::nix::sys::uio`.
  ([#304](https://github.com/nix-rust/nix/pull/304))
- Replaced `CREATE_NEW_FD` by `SIGNALFD_NEW` in `::nix::sys::signalfd`.
  ([#309](https://github.com/nix-rust/nix/pull/309))
- Renamed `SaFlag` to `SaFlags` and `SigFlag` to `SigFlags` in
  `::nix::sys::signal`.
  ([#314](https://github.com/nix-rust/nix/pull/314))
- Renamed `Fork` to `ForkResult` and changed its fields in `::nix::unistd`.
  ([#332](https://github.com/nix-rust/nix/pull/332))
- Added the `signal` parameter to `clone`'s signature in `::nix::sched`.
  ([#344](https://github.com/nix-rust/nix/pull/344))
- `execv`, `execve`, and `execvp` now return `Result<Void>` instead of
  `Result<()>` in `::nix::unistd`.
  ([#357](https://github.com/nix-rust/nix/pull/357))

### Fixed
- Improved the conversion from `std::net::SocketAddr` to `InetAddr` in
  `::nix::sys::socket::addr`.
  ([#335](https://github.com/nix-rust/nix/pull/335))

## [0.5.0] 2016-03-01<|MERGE_RESOLUTION|>--- conflicted
+++ resolved
@@ -5,14 +5,12 @@
 
 ## [Unreleased] - ReleaseDate
 ### Added
-<<<<<<< HEAD
+
 - Added `TimeSpec::from_duration` and `TimeSpec::from_timespec`
   (#[1465](https://github.com/nix-rust/nix/pull/1465))
-=======
 
 - Added `IPV6_V6ONLY` sockopt.
   (#[1470](https://github.com/nix-rust/nix/pull/1470))
->>>>>>> 7033d470
 
 ### Changed
 
